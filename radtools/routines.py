r"""
Collection of small routines and constants, 
which are used across the whole package.

It's purpose is to serve as an "other" folder.
"""

import sys
from math import asin, cos, pi, sin, sqrt

import numpy as np
from termcolor import cprint, colored

__all__ = [
    "print_2d_array",
    "volume",
    "angle",
    "absolute_to_relative",
    "get_permutation",
    "cell_from_param",
    "reciprocal_cell",
    "span_orthonormal_set",
]

RED = "#FF4D67"
GREEN = "#58EC2E"
ORANGE = "#F7CB3D"
BLUE = "#274DD1"
PURPLE = "#DC5CFF"

# Constants are usually defined in uppercase
# but these two are intentionally defined in lowercase
todegrees = 180 / pi
toradians = pi / 180


def atom_mark_to_latex(mark):
    r"""
    Latexifier for atom marks.

    Cr12 -> Cr\ :sub:`12`\.

    Parameters
    ----------
    mark : str
        Mark of atom.

    Returns
    -------
    new_mark : str
        Latex version of the mark.
    """
    numbers = "0123456789"
    new_mark = "$"
    insert_underline = False
    for symbol in mark:
        if symbol in numbers and not insert_underline:
            insert_underline = True
            new_mark += "_{"
        new_mark += symbol
    new_mark += "}$"
    return new_mark


def rot_angle(x, y, dummy=False):
    r"""
    Rotational angle from 2D vector.

    Mathematically positive => counterclockwise.
    From [0 to 360)

    Parameters
    ----------
    x : float or int
        x coordinate of a vector.
    y : float or int
        y coordinate of a vector.
    """
    # rot_cos = x / (x ** 2 + y ** 2) ** 0.5
    # rot_angle = m.acos(rot_cos) / m.pi * 180
    try:
        sin = abs(y) / sqrt(x**2 + y**2)
    except ZeroDivisionError:
        raise ValueError("Angle is ill defined (x = y = 0).")
    if x > 0:
        if y > 0:
            return asin(sin) / pi * 180
        elif y == 0:
            return 0
        elif y < 0:
            if not dummy:
                return -asin(sin) / pi * 180
            return 360 - asin(sin) / pi * 180
    elif x == 0:
        if y > 0:
            return 90
        elif y == 0:
            raise ValueError("Angle is ill defined (x = y = 0).")
        elif y < 0:
            if not dummy:
                return 90
            return 270
    elif x < 0:
        if y > 0:
            if not dummy:
                return -asin(sin) / pi * 180
            return 180 - asin(sin) / pi * 180
        elif y == 0:
            if not dummy:
                return 0
            return 180
        elif y < 0:
            if not dummy:
                return asin(sin) / pi * 180
            return 180 + asin(sin) / pi * 180


def absolute_to_relative(cell, absolute):
    r"""
    Compute relative coordinates with respect to the unit cell.

    Parameters
    ----------
    cell : (3, 3) |array_like|_
        Lattice vectors.
    absolute : (3,) |array_like|_
        Absolute coordinates.

    Returns
    -------
    relative : (3,) :numpy:`ndarray`
        Relative coordinates.
    """

    # Three vectors of the cell
    v1 = np.array(cell[0], dtype=float)
    v2 = np.array(cell[1], dtype=float)
    v3 = np.array(cell[2], dtype=float)

    v = np.array(absolute, dtype=float)
    if (v == np.zeros(3)).all():
        return np.zeros(3)

    # Compose system of linear equations
    B = np.array([np.dot(v1, v), np.dot(v2, v), np.dot(v3, v)])
    A = np.array(
        [
            [np.dot(v1, v1), np.dot(v1, v2), np.dot(v1, v3)],
            [np.dot(v2, v1), np.dot(v2, v2), np.dot(v2, v3)],
            [np.dot(v3, v1), np.dot(v3, v2), np.dot(v3, v3)],
        ]
    )

    # Solve and return
    return np.linalg.solve(A, B)


def volume(*args):
    r"""
    Computes volume.

    .. versionadded:: 0.7

    Three type of arguments are expected:

    * One argument.
        Matrix ``cell``.
        Volume is computed as:

        .. math::
            V = v_1 \cdot (v_2 \times v_3)
    * Three arguments.
        Vectors ``v1``, ``v2``, ``v3``.
        Volume is computed as:

        .. math::
            V = v_1 \cdot (v_2 \times v_3)
    * Six arguments.
        Parameters ``a``, ``b``, ``c``, ``alpha``, ``beta``, ``gamma``.
        Volume is computed as:

        .. math::
            V = abc\sqrt{1+2\cos(\alpha)\cos(\beta)\cos(\gamma)-\cos^2(\alpha)-\cos^2(\beta)-\cos^2(\gamma)}

    Parameters
    ----------
    v1 : (3,) |array_like|_
        First vector.
    v2 : (3,) |array_like|_
        Second vector.
    v3 : (3,) |array_like|_
        Third vector.
    cell : (3,3) |array_like|_
        Cell matrix, rows are interpreted as vectors.
    a : float, default 1
        Length of the :math:`v_1` vector.
    b : float, default 1
        Length of the :math:`v_2` vector.
    c : float, default 1
        Length of the :math:`v_3` vector.
    alpha : float, default 90
        Angle between vectors :math:`v_2` and :math:`v_3`. In degrees.
    beta : float, default 90
        Angle between vectors :math:`v_1` and :math:`v_3`. In degrees.
    gamma : float, default 90
        Angle between vectors :math:`v_1` and :math:`v_2`. In degrees.

    Returns
    -------
    volume : float
        Volume of corresponding region in space.
    """

    if len(args) == 1:
        v1, v2, v3 = np.array(args[0])
    elif len(args) == 3:
        v1, v2, v3 = np.array(args)
    elif len(args) == 6:
        a, b, c, alpha, beta, gamma = args
        alpha = alpha * toradians
        beta = beta * toradians
        gamma = gamma * toradians
        return (
            a
            * b
            * c
            * sqrt(
                1
                + 2 * cos(alpha) * cos(beta) * cos(gamma)
                - cos(alpha) ** 2
                - cos(beta) ** 2
                - cos(gamma) ** 2
            )
        )
    else:
        raise ValueError(
            "Unable to identify input. "
            + "Supported: one (3,3) array_like, or three (3,) array_like, or 6 floats."
        )

    return v1 @ np.cross(v2, v3)


def winwait():
    r"""
    Add "Press Enter to continue" behaviour to Windows.

    Its a hotfix for Window`s terminal behaviour.
    """
    if sys.platform == "win32":
        cprint("Press Enter to continue", "green")
        input()


def print_2d_array(
    array, fmt=".2f", highlight=False, print_result=True, borders=True, shift=0
):
    r"""
    Print 1D and 2D arrays in the terminal.

    .. versionadded:: 0.7

    .. versionchanged:: 0.7.11 Renamed from ``print_2D_array``

    Parameters
    ----------
    array : (N,) or (N, M) |array_like|_
        Array to be printed.
    fmt : str
        Format string.
    highlight : bool, default False
        Whether to highlight positive and negative values.
        Only works for real-valued arrays.

        .. versionchanged:: 0.7.11 Renamed from ``posneg``

    print_result : bool, default True
        Whether to print the result or return it as a string.
    borders : bool, default True
        Whether to print borders around the array.

        .. versionadded:: 0.7.11

    shift : int, default 0
        Shifts the array to the right by ``shift`` columns.

        .. versionadded:: 0.7.11

    Returns
    -------
    string : str
        String representation of the array.
        Returned only if ``print_result`` is False.
    """

    array = np.array(array)
    if (len(array.shape) == 1 and array.shape[0] != 0) or (
        len(array.shape) == 2 and array.shape[1] != 0
    ):
        # Convert 1D array to 2D array
        if len(array.shape) == 1:
            array = np.array([array])

        # Array dimensions
        N = len(array)
        M = len(array[0])

        # Find the longest number, used for string formatting
        n = max(
            len(f"{np.amax(array.real):{fmt}}"), len(f"{np.amin(array.real):{fmt}}")
        )
        n = max(
            n, len(f"{np.amax(array.imag):{fmt}}"), len(f"{np.amin(array.imag):{fmt}}")
        )

        # Check if input fmt exceeds the longest number
        try:
            n = max(n, int(fmt.split(".")[0]))
        except ValueError:
            pass

        fmt = f"{n}.{fmt.split('.')[1]}"

        def print_number(number, fmt, highlight=False, condition=None):
            if condition is None:
                condition = number
            string = ""
            # Highlight positive and negative values with colours
            if highlight:
                if condition > 0:
                    string += colored(f"{number:{fmt}}", "red", attrs=["bold"])
                elif condition < 0:
                    string += colored(f"{number:{fmt}}", "blue", attrs=["bold"])
                else:
                    string += colored(f"{number:{fmt}}", "green", attrs=["bold"])
            # Print without colours
            else:
                string += f"{number:{fmt}}"
            return string

        def print_complex(number, fmt, highlight):
            string = ""
            if number.real != 0:
                string += print_number(number.real, fmt, highlight)
            else:
                string += " " * len(print_number(number.real, fmt))

            if number.imag > 0:
                sign = "+"
            else:
                sign = "-"

            if number.imag != 0:
                string += f" {sign} i"
                string += print_number(
                    abs(number.imag), f"<{fmt}", highlight, condition=number.imag
                )
            else:
                string += " " * (
                    len(print_number(abs(number.imag), fmt, condition=number.imag)) + 4
                )
            return string

        def print_border(symbol_start, symbol_middle, symbol_end, n):
            string = symbol_start
            for j in range(0, M):
                # If at least one complex value is present in the column
                if np.iscomplex(array[:, j]).any():
                    string += f"{(2*n + 6)*'─'}"
                else:
                    string += f"{(n + 2)*'─'}"
                if j == M - 1:
                    string += symbol_end + "\n"
                else:
                    string += symbol_middle
            return string

        string = ""
        for i in range(0, N):
            substring = " " * shift
            if borders:
                substring += "│"

            for j in range(0, M):
                # Print complex values
                if np.iscomplex(array[:, j]).any():
                    # Print complex part if it is non-zero
                    substring += " " + print_complex(array[i][j], fmt, highlight)
                # Print real values
                else:
                    # Highlight positive and negative values with colours
                    substring += " " + print_number(array[i][j].real, fmt, highlight)
                if borders:
                    substring += " │"
            if i != N - 1 or borders:
                substring += "\n"

            if borders:
                # Header of the table
                if i == 0:
                    symbol_start = "┌"
                    symbol_middle = "┬"
                    symbol_end = "┐"
                    substring = (
                        " " * shift
                        + print_border(symbol_start, symbol_middle, symbol_end, n)
                        + substring
                    )

                # Footer of the table
                if i == N - 1:
                    symbol_start = "└"
                    symbol_middle = "┴"
                    symbol_end = "┘"
                    substring += (
                        " " * shift
                        + print_border(symbol_start, symbol_middle, symbol_end, n)[:-1]
                    )
                # Middle of the table
                else:
                    symbol_start = "├"
                    symbol_middle = "┼"
                    symbol_end = "┤"
                    substring += " " * shift + print_border(
                        symbol_start, symbol_middle, symbol_end, n
                    )

            string += substring
        if print_result:
            print(string)
        else:
            return string
    else:
        if print_result:
            print(None)
        else:
            return None


def angle(v1, v2, radians=False):
    r"""
    Angle between two vectors.

    .. versionadded:: 0.7

    .. math::

        \alpha = \dfrac{(\vec{v_1} \cdot \vec{v_2})}{\vert\vec{v_1}\vert\cdot\vert\vec{v_2}\vert}

    Parameters
    ----------
    v1 : (3,) |array_like|_
        First vector.
    v2 : (3,) |array_like|_
        Second vector.
    radians : bool, default False
        Whether to return value in radians. Return value in degrees by default.

    Returns
    -------
    angle: float
        Angle in degrees or radians (see ``radians``).
    """

    # Normalize vectors
    v1 = np.array(v1) / np.linalg.norm(v1)
    v2 = np.array(v2) / np.linalg.norm(v2)

    alpha = np.arccos(np.clip(np.dot(v1, v2), -1.0, 1.0))
    if radians:
        return alpha
    return alpha * todegrees


def reciprocal_cell(cell):
    r"""
    Computes reciprocal cell.

    .. versionadded:: 0.7

    Parameters
    ----------
    cell : (3, 3) |array_like|_
        Cell matrix, rows are interpreted as vectors.

    Returns
    -------
    reciprocal_cell : (3, 3) :numpy:`ndarray`
        Reciprocal cell matrix, rows are interpreted as vectors.
        :math:`cell = (\vec{v}_1, \vec{v}_2, \vec{v}_3)`, where

        .. math::

            \begin{matrix}
                \vec{b}_1 = \dfrac{2\pi}{V}\vec{a}_2\times\vec{a}_3 \\
                \vec{b}_2 = \dfrac{2\pi}{V}\vec{a}_3\times\vec{a}_1 \\
                \vec{b}_3 = \dfrac{2\pi}{V}\vec{a}_1\times\vec{a}_2 \\
            \end{matrix}

    """
    vol = volume(cell)
    reciprocal_cell = np.array(
        [
            2 * pi / vol * np.cross(cell[1], cell[2]),
            2 * pi / vol * np.cross(cell[2], cell[0]),
            2 * pi / vol * np.cross(cell[0], cell[1]),
        ]
    )
    return reciprocal_cell


def cell_from_param(a=1, b=1, c=1, alpha=90, beta=90, gamma=90):
    r"""
    Return cell from lattice parameters.

    .. versionadded:: 0.7

    Parameters
    ----------
    a : float, default 1
        Length of the :math:`a_1` vector.
    b : float, default 1
        Length of the :math:`a_2` vector.
    c : float, default 1
        Length of the :math:`a_3` vector.
    alpha : float, default 90
        Angle between vectors :math:`a_2` and :math:`a_3`. In degrees.
    beta : float, default 90
        Angle between vectors :math:`a_1` and :math:`a_3`. In degrees.
    gamma : float, default 90
        Angle between vectors :math:`a_1` and :math:`a_2`. In degrees.

    Returns
    -------
    cell : (3, 3) :numpy:`ndarray`
        Cell matrix.

        .. code-block:: python

            cell = [[a1_x, a1_y, a1_z],
                    [a2_x, a2_y, a2_z],
                    [a3_x, a3_y, a3_z]]
    """
    alpha = alpha * toradians
    beta = beta * toradians
    gamma = gamma * toradians
    return np.array(
        [
            [a, 0, 0],
            [b * cos(gamma), b * sin(gamma), 0],
            [
                c * cos(beta),
                c / sin(gamma) * (cos(alpha) - cos(beta) * cos(gamma)),
                c
                / sin(gamma)
                * sqrt(
                    1
                    + 2 * cos(alpha) * cos(beta) * cos(gamma)
                    - cos(alpha) ** 2
                    - cos(beta) ** 2
                    - cos(gamma) ** 2
                ),
            ],
        ]
    )


def param_from_cell(cell):
    r"""
    Return lattice parameters from cell.

    .. versionadded:: 0.7

    Parameters
    ----------
    cell : (3,3) |array_like|_
        Cell matrix, rows are interpreted as vectors.

        .. code-block:: python

            cell = [[a1_x, a1_y, a1_z],
                    [a2_x, a2_y, a2_z],
                    [a3_x, a3_y, a3_z]]

    Returns
    -------
    a : float
        Length of the :math:`a_1` vector.
    b : float
        Length of the :math:`a_2` vector.
    c : float
        Length of the :math:`a_3` vector.
    alpha : float
        Angle between vectors :math:`a_2` and :math:`a_3`. In degrees.
    beta : float
        Angle between vectors :math:`a_1` and :math:`a_3`. In degrees.
    gamma : float
        Angle between vectors :math:`a_1` and :math:`a_2`. In degrees.
    """

    return (
        np.linalg.norm(cell[0]),
        np.linalg.norm(cell[1]),
        np.linalg.norm(cell[2]),
        angle(cell[1], cell[2]),
        angle(cell[0], cell[2]),
        angle(cell[0], cell[1]),
    )


def get_permutation(n, k):
    r"""
    Return array of index permutations

    .. versionadded:: 0.7

    Parameters
    ----------
    n : int
        Length of the array to be permuted.

        .. code-block::

            range(0, n)
    k : int
        Length of the permutation.

    Returns
    -------
    permutations : list
        List of permutations. If N permutations are found,
        the it is a list of N lists of length k.

    """
    if k == n:
        return [[i for i in range(n)]]
    elif n < k:
        raise ValueError("Permutations: n < k")
    else:
        result = [[i] for i in range(n)]
        true_k = k
        k = 0
        while k < true_k - 1:
            new_result = []
            for i in range(len(result)):
                for j in range(result[i][-1] + 1, n):
                    new_result.append(result[i] + [j])
            result = new_result
            k += 1
        return result


<<<<<<< HEAD
def span_orthonormal_set(vec):
    r"""
    Span orthonormal set of vectors.

    Parameters
    ----------
    vec : (3,) |array_like|_
        Vector, which serves as :math:`e_3`

    Returns
    -------
    e1 : (3,) :numpy:`ndarray`
    e2 : (3,) :numpy:`ndarray`
    e3 : (3,) :numpy:`ndarray`
    """

    e3 = np.array(vec) / np.linalg.norm(vec)
    x, y, z = e3
    if x != 0:
        ny = 0
        nz = x / sqrt(x**2 + z**2)
        nx = -nz * z / x
    elif y != 0:
        nz = 0
        nx = y / sqrt(x**2 + y**2)
        ny = -nx * x / y
    else:
        nx = 0
        ny = z / sqrt(y**2 + z**2)
        nz = -ny * y / z
    e2 = np.array([nx, ny, nz])
    e1 = np.cross(e2, e3)
    return e1, e2, e3
=======
if __name__ == "__main__":
    print_2d_array([[1, 2], [3, 4], [5, 6]])
    print_2d_array([[1, 2], [3, 4], [5, 6]], fmt="10.2f")
    print_2d_array([[1, 2], [3, 4], [5, 6]], fmt=".2f")
    print_2d_array([[1, 2], [3, 4], [52414345345, 6]], fmt="10.2E")
    print_2d_array([[1, 2 + 1j], [3, 4], [52, 6]])
    print_2d_array([[1, 2 - 1j], [3, 4], [52, 6]])
    print_2d_array([[1, -1j], [3, 4], [52, 6]])
    print_2d_array([])

    print_2d_array([[1, 2], [3, 4], [5, 6]], highlight=True)
    print_2d_array([[1, 2], [3, 4], [5, 6]], fmt="10.2f", highlight=True)
    print_2d_array([[1, 2], [3, 4], [5, 6]], fmt=".2f", highlight=True)
    print_2d_array([[1, 2], [3, 4], [52414345345, 6]], fmt="10.2E", highlight=True)
    print_2d_array([[1, 2 + 1j], [3, 4], [52, 6]], highlight=True)
    print_2d_array([[1, 2 - 1j], [3, 4], [52, 6]], highlight=True)
    print_2d_array([[1, -1j], [3, 4], [52, 6]], highlight=True)

    print_2d_array([[1, 2], [3, 4], [5, 6]], highlight=True, borders=False)
    print_2d_array([[1, 2], [3, 4], [5, 6]], fmt="10.2f", highlight=True, borders=False)
    print_2d_array([[1, 2], [3, 4], [5, 6]], fmt=".2f", highlight=True, borders=False)
    print_2d_array(
        [[1, 2], [3, 4], [52414345345, 6]], fmt="10.2E", highlight=True, borders=False
    )
    print_2d_array([[1, 2 + 1j], [3, 4], [52, 6]], highlight=True, borders=False)
    print_2d_array([[1, 2 - 1j], [3, 4], [52, 6]], highlight=True, borders=False)
    print_2d_array([[1, -1j], [3, 4], [52, 6]], highlight=True, borders=False)

    print_2d_array([[1, 2], [3, 4], [5, 6]], highlight=True, borders=False, shift=8)
    print_2d_array([[1, 2], [3, 4], [5, 6]], highlight=True, shift=8)
>>>>>>> d23c2a17
<|MERGE_RESOLUTION|>--- conflicted
+++ resolved
@@ -650,7 +650,6 @@
         return result
 
 
-<<<<<<< HEAD
 def span_orthonormal_set(vec):
     r"""
     Span orthonormal set of vectors.
@@ -684,7 +683,8 @@
     e2 = np.array([nx, ny, nz])
     e1 = np.cross(e2, e3)
     return e1, e2, e3
-=======
+
+
 if __name__ == "__main__":
     print_2d_array([[1, 2], [3, 4], [5, 6]])
     print_2d_array([[1, 2], [3, 4], [5, 6]], fmt="10.2f")
@@ -714,5 +714,4 @@
     print_2d_array([[1, -1j], [3, 4], [52, 6]], highlight=True, borders=False)
 
     print_2d_array([[1, 2], [3, 4], [5, 6]], highlight=True, borders=False, shift=8)
-    print_2d_array([[1, 2], [3, 4], [5, 6]], highlight=True, shift=8)
->>>>>>> d23c2a17
+    print_2d_array([[1, 2], [3, 4], [5, 6]], highlight=True, shift=8)