--- conflicted
+++ resolved
@@ -5,11 +5,7 @@
 |version|
 """
 
-<<<<<<< HEAD
-__version__ = "0.7.11.dev"
-=======
-__version__ = "0.7.11"
->>>>>>> d23c2a17
+__version__ = "0.7.12.dev
 
 from . import crystal, dos, exchange, io, score
 from .crystal import *
