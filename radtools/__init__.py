--- conflicted
+++ resolved
@@ -20,17 +20,10 @@
 RAD-tools
 """
 
-<<<<<<< HEAD
-__version__ = "0.8.4.dev"
+__version__ = "0.8.5.dev"
 __doclink__ = "rad-tools.org"
 __git_hash__ = "undefined"
 __release_date__ = "undefined"
-=======
-__version__ = "0.8.4"
-__doclink__ = "rad-tools.org"
-__git_hash__ = "9f9bb9b7e9524c3108cf5658c7745f6228923825"
-__release_date__ = "20 September 2023"
->>>>>>> 860f7c01
 
 from . import (
     constants,
