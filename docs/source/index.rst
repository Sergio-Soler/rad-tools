*********
RAD-tools
*********
 
.. toctree::
    :maxdepth: 1
    :hidden:

    user-guide/start/installation
    User Guide <user-guide/index>
    api/index
    release-notes/index
    contribution

:Release: |version|

**Useful links**:
:ref:`Installation <rad-tools_installation>` |
`Source Repository <https://github.com/adrybakov/rad-tools>`_ |
`Issue Tracker <https://github.com/adrybakov/rad-tools/issues>`_ 

.. warning::
    This project is under active development. 
    Pin the version if you want to rely on the functionality.

.. grid:: 2

    .. grid-item-card::
        :img-top: _static/index-images/quickstart.svg

        Getting Started
        ^^^^^^^^^^^^^^^

        Check out the Quickstart Guide.

        +++

        .. button-ref:: user-guide/start/quickstart
            :expand:
            :color: primary
            :click-parent:

            To the quickstart guide

    .. grid-item-card::
        :img-top: _static/index-images/user-guide.svg

        User Guide
        ^^^^^^^^^^

        User guide describes two main ways of using RAD-tools.

        +++

        .. button-ref:: user-guide/index
            :expand:
            :color: primary
            :click-parent:

            To the user guide

    .. grid-item-card::
        :img-top: _static/index-images/api.svg

        API Reference
        ^^^^^^^^^^^^^

        Api Reference guide describes all classes and method of the package, 
        how they work and which parameters they support.
        +++

        .. button-ref:: api/index
            :expand:
            :color: primary
            :click-parent:

            To the API reference

    .. grid-item-card::
        :img-top: _static/index-images/contributor.svg

        Contributor's Guide
        ^^^^^^^^^^^^^^^^^^^

        Work in progress.

        +++

        .. button-ref:: contribution
            :expand:
            :color: primary
            :click-parent:

            To the contributor's guide




If you are using the graphics produced by the package in your work, 
please give a credit to the developers by citing the package:

.. code-block::
        
<<<<<<< HEAD
    rad-tools package, https://rad-tools.org/
=======
    RAD-tools package, https://rad-tools.org/
>>>>>>> 6234d3bd
<|MERGE_RESOLUTION|>--- conflicted
+++ resolved
@@ -101,8 +101,4 @@
 
 .. code-block::
         
-<<<<<<< HEAD
-    rad-tools package, https://rad-tools.org/
-=======
-    RAD-tools package, https://rad-tools.org/
->>>>>>> 6234d3bd
+    rad-tools package, https://rad-tools.org/