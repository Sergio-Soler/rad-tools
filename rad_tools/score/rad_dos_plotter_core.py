--- conflicted
+++ resolved
@@ -406,37 +406,35 @@
     factor=None,
 ):
     if l in ["s", "p", "d"]:
-<<<<<<< HEAD
-        colors = {"s": ["#9737FF"],
-                  "p": ["#0000FF", "#00FF00", "#FF0000"],
-                  "d": ["#00FF00", "#FF00FF", "#00FFFF", "#3E3847", "#FFD600"]}
-        labels = {"s": ["s"],
-                  "p": ["$p_z$", "$p_y$", "$p_x$"],
-                  "d": ["$d_{z^2}$", "$d_{zx}$",
-                        "$d_{zy}$", "$d_{x^2 - y^2}$", "$d_{xy}$"]}
-        colors = colors[l]
-=======
+        colors = {
+            "s": ["#9737FF"],
+            "p": ["#0000FF", "#00FF00", "#FF0000"],
+            "d": ["#00FF00", "#FF00FF", "#00FFFF", "#3E3847", "#FFD600"],
+        }
         labels = {
             "s": ["s"],
             "p": ["$p_z$", "$p_y$", "$p_x$"],
             "d": ["$d_{z^2}$", "$d_{zx}$", "$d_{zy}$", "$d_{x^2 - y^2}$", "$d_{xy}$"],
         }
->>>>>>> 936209d6
+        colors = colors[l]
         labels = labels[l]
 
         factor = {"s": 1, "p": 3, "d": 5}
         factor = factor[l]
     elif labels is None or factor is None:
         raise ValueError
-<<<<<<< HEAD
     else:
-        colors = ["#0000FF", "#FF0000", "#00FF00",
-                  "#FF00FF", "#00FFFF", "#3E3847",
-                  "#FFD600", "#366B35", "#FF6F00"]
-
-=======
-    colours = ["#AC92EB", "#ED5564", "#A0D568", "#FFCE54", "#4FC1E8"]
->>>>>>> 936209d6
+        colors = [
+            "#0000FF",
+            "#FF0000",
+            "#00FF00",
+            "#FF00FF",
+            "#00FFFF",
+            "#3E3847",
+            "#FFD600",
+            "#366B35",
+            "#FF6F00",
+        ]
     dos = filter_window(dos, window=window, efermi=efermi)
     if window is None:
         window = (np.amin(dos[0]), np.amax(dos[0]))
@@ -500,54 +498,34 @@
         if case == 0:
             y += dos[2 + i]
             if normalize:
-<<<<<<< HEAD
-                ax1.fill_between(dos[0], y_prev/dos[1], y/dos[1],
-                                 lw=0, color=colors[i % factor],
-                                 label=f"{labels[i]}")
-            else:
-                ax1.fill_between(dos[0], y_prev, y,
-                                 lw=0, color=colors[i % factor],
-                                 label=f"{labels[i]}")
-=======
                 ax1.fill_between(
                     dos[0],
                     y_prev / dos[1],
                     y / dos[1],
                     lw=0,
-                    color=colours[i],
+                    color=colors[i % factor],
                     label=f"{labels[i]}",
                 )
             else:
                 ax1.fill_between(
-                    dos[0], y_prev, y, lw=0, color=colours[i], label=f"{labels[i]}"
-                )
->>>>>>> 936209d6
+                    dos[0],
+                    y_prev,
+                    y,
+                    lw=0,
+                    color=colors[i % factor],
+                    label=f"{labels[i]}",
+                )
             y_prev = deepcopy(y)
         elif case in [1, 2]:
             y_up += dos[3 + 2 * i]
             y_down += dos[4 + 2 * i]
             if normalize:
-<<<<<<< HEAD
-                ax1.fill_between(dos[0], y_prev_up/dos[1], y_up/dos[1],
-                                 lw=0, color=colors[i % factor],
-                                 label=f"{labels[i]}")
-                ax2.fill_between(dos[0], y_prev_down/dos[2], y_down/dos[2],
-                                 lw=0, color=colors[i % factor],
-                                 label=f"{labels[i]}")
-            else:
-                ax1.fill_between(dos[0], y_prev_up, y_up,
-                                 lw=0, color=colors[i % factor],
-                                 label=f"{labels[i]}")
-                ax2.fill_between(dos[0], y_prev_down, y_down,
-                                 lw=0, color=colors[i % factor],
-                                 label=f"{labels[i]}")
-=======
                 ax1.fill_between(
                     dos[0],
                     y_prev_up / dos[1],
                     y_up / dos[1],
                     lw=0,
-                    color=colours[i],
+                    color=colors[i % factor],
                     label=f"{labels[i]}",
                 )
                 ax2.fill_between(
@@ -555,7 +533,7 @@
                     y_prev_down / dos[2],
                     y_down / dos[2],
                     lw=0,
-                    color=colours[i],
+                    color=colors[i % factor],
                     label=f"{labels[i]}",
                 )
             else:
@@ -564,7 +542,7 @@
                     y_prev_up,
                     y_up,
                     lw=0,
-                    color=colours[i],
+                    color=colors[i % factor],
                     label=f"{labels[i]}",
                 )
                 ax2.fill_between(
@@ -572,10 +550,9 @@
                     y_prev_down,
                     y_down,
                     lw=0,
-                    color=colours[i],
+                    color=colors[i % factor],
                     label=f"{labels[i]}",
                 )
->>>>>>> 936209d6
             y_prev_up = deepcopy(y_up)
             y_prev_down = deepcopy(y_down)
 
