--- conflicted
+++ resolved
@@ -5,12 +5,7 @@
 |version|
 """
 
-<<<<<<< HEAD
-__version__ = "0.6.0"
-=======
 __version__ = "0.6.1.dev"
->>>>>>> f82ac20e
-
 
 from . import score
 from .score import *
