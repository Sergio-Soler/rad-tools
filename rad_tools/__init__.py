r"""
All tools from the package.
"""

<<<<<<< HEAD
__version__ = "0.5.12"
=======
__version__ = "0.5.16"
>>>>>>> 936209d6
<|MERGE_RESOLUTION|>--- conflicted
+++ resolved
@@ -2,8 +2,4 @@
 All tools from the package.
 """
 
-<<<<<<< HEAD
-__version__ = "0.5.12"
-=======
-__version__ = "0.5.16"
->>>>>>> 936209d6
+__version__ = "0.5.16"